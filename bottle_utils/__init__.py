<<<<<<< HEAD
__version__ = '0.3.6.dev1'
=======
__version__ = '0.3.6'
>>>>>>> 67c1f7ad
__author__ = 'Outernet Inc <hello@outernet.is>'<|MERGE_RESOLUTION|>--- conflicted
+++ resolved
@@ -1,6 +1,2 @@
-<<<<<<< HEAD
-__version__ = '0.3.6.dev1'
-=======
-__version__ = '0.3.6'
->>>>>>> 67c1f7ad
+__version__ = '0.3.7.dev1'
 __author__ = 'Outernet Inc <hello@outernet.is>'